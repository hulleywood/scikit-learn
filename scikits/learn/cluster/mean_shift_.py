--- conflicted
+++ resolved
@@ -23,11 +23,7 @@
         should be between [0, 1]
         0.5 means that the median is all pairwise distances is used
     """
-<<<<<<< HEAD
-    distances = euclidian_distances(X, X)
-=======
     distances = euclidean_distances(X, X)
->>>>>>> 8a195624
     distances = np.triu(distances, 1)
     distances_sorted = np.sort(distances[distances > 0])
     bandwidth = distances_sorted[floor(quantile * len(distances_sorted))]
