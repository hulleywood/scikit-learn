"""
The :mod:`sklearn.metrics` module includes score functions, performance metrics
and pairwise metrics and distance computations.
"""

<<<<<<< HEAD
from .metrics import (accuracy_score,
                      average_precision_score,
                      auc,
                      roc_auc_score,
                      classification_report,
                      confusion_matrix,
                      explained_variance_score,
                      f1_score,
                      fbeta_score,
                      hamming_loss,
                      hinge_loss,
                      jaccard_similarity_score,
                      log_loss,
                      matthews_corrcoef,
                      mean_squared_error,
                      mean_absolute_error,
                      median_absolute_error,
                      precision_recall_curve,
                      precision_recall_fscore_support,
                      precision_score,
                      recall_score,
                      r2_score,
                      roc_curve,
                      zero_one_loss)
=======
from .ranking import auc
from .ranking import average_precision_score
from .ranking import label_ranking_average_precision_score
from .ranking import log_loss
from .ranking import precision_recall_curve
from .ranking import roc_auc_score
from .ranking import roc_curve
from .ranking import hinge_loss
>>>>>>> 8f68e541

from .classification import accuracy_score
from .classification import classification_report
from .classification import confusion_matrix
from .classification import f1_score
from .classification import fbeta_score
from .classification import hamming_loss
from .classification import jaccard_similarity_score
from .classification import matthews_corrcoef
from .classification import precision_recall_fscore_support
from .classification import precision_score
from .classification import recall_score
from .classification import zero_one_loss

from . import cluster
from .cluster import adjusted_mutual_info_score
from .cluster import adjusted_rand_score
from .cluster import completeness_score
from .cluster import consensus_score
from .cluster import homogeneity_completeness_v_measure
from .cluster import homogeneity_score
from .cluster import mutual_info_score
from .cluster import normalized_mutual_info_score
from .cluster import silhouette_samples
from .cluster import silhouette_score
from .cluster import v_measure_score

from .pairwise import euclidean_distances
from .pairwise import pairwise_distances
from .pairwise import pairwise_distances_argmin
from .pairwise import pairwise_distances_argmin_min
from .pairwise import pairwise_kernels

from .regression import explained_variance_score
from .regression import mean_absolute_error
from .regression import mean_squared_error
from .regression import r2_score

from .scorer import make_scorer
from .scorer import SCORERS

# Deprecated in 0.16
from .ranking import auc_score

<<<<<<< HEAD
__all__ = ['accuracy_score',
           'adjusted_mutual_info_score',
           'adjusted_rand_score',
           'auc',
           'roc_auc_score',
           'average_precision_score',
           'classification_report',
           'cluster',
           'completeness_score',
           'confusion_matrix',
           'euclidean_distances',
           'pairwise_distances_argmin_min',
           'explained_variance_score',
           'f1_score',
           'fbeta_score',
           'hamming_loss',
           'hinge_loss',
           'homogeneity_completeness_v_measure',
           'homogeneity_score',
           'jaccard_similarity_score',
           'log_loss',
           'matthews_corrcoef',
           'mean_squared_error',
           'mean_absolute_error',
           'median_absolute_error',
           'mutual_info_score',
           'normalized_mutual_info_score',
           'pairwise_distances',
           'pairwise_distances_argmin',
           'pairwise_distances_argmin_min',
           'pairwise_kernels',
           'precision_recall_curve',
           'precision_recall_fscore_support',
           'precision_score',
           'r2_score',
           'recall_score',
           'roc_curve',
           'silhouette_score',
           'silhouette_samples',
           'v_measure_score',
           'consensus_score',
           'zero_one_loss',
           'make_scorer',
           'SCORERS']
=======
__all__ = [
    'accuracy_score',
    'adjusted_mutual_info_score',
    'adjusted_rand_score',
    'auc',
    'average_precision_score',
    'classification_report',
    'cluster',
    'completeness_score',
    'confusion_matrix',
    'consensus_score',
    'euclidean_distances',
    'explained_variance_score',
    'f1_score',
    'fbeta_score',
    'hamming_loss',
    'hinge_loss',
    'homogeneity_completeness_v_measure',
    'homogeneity_score',
    'jaccard_similarity_score',
    'label_ranking_average_precision_score',
    'log_loss',
    'make_scorer',
    'matthews_corrcoef',
    'mean_absolute_error',
    'mean_squared_error',
    'mutual_info_score',
    'normalized_mutual_info_score',
    'pairwise_distances',
    'pairwise_distances_argmin',
    'pairwise_distances_argmin_min',
    'pairwise_distances_argmin_min',
    'pairwise_kernels',
    'precision_recall_curve',
    'precision_recall_fscore_support',
    'precision_score',
    'r2_score',
    'recall_score',
    'roc_auc_score',
    'roc_curve',
    'SCORERS',
    'silhouette_samples',
    'silhouette_score',
    'v_measure_score',
    'zero_one_loss',
]
>>>>>>> 8f68e541
<|MERGE_RESOLUTION|>--- conflicted
+++ resolved
@@ -3,32 +3,6 @@
 and pairwise metrics and distance computations.
 """
 
-<<<<<<< HEAD
-from .metrics import (accuracy_score,
-                      average_precision_score,
-                      auc,
-                      roc_auc_score,
-                      classification_report,
-                      confusion_matrix,
-                      explained_variance_score,
-                      f1_score,
-                      fbeta_score,
-                      hamming_loss,
-                      hinge_loss,
-                      jaccard_similarity_score,
-                      log_loss,
-                      matthews_corrcoef,
-                      mean_squared_error,
-                      mean_absolute_error,
-                      median_absolute_error,
-                      precision_recall_curve,
-                      precision_recall_fscore_support,
-                      precision_score,
-                      recall_score,
-                      r2_score,
-                      roc_curve,
-                      zero_one_loss)
-=======
 from .ranking import auc
 from .ranking import average_precision_score
 from .ranking import label_ranking_average_precision_score
@@ -37,7 +11,6 @@
 from .ranking import roc_auc_score
 from .ranking import roc_curve
 from .ranking import hinge_loss
->>>>>>> 8f68e541
 
 from .classification import accuracy_score
 from .classification import classification_report
@@ -74,6 +47,7 @@
 from .regression import explained_variance_score
 from .regression import mean_absolute_error
 from .regression import mean_squared_error
+from .regression import median_absolute_error
 from .regression import r2_score
 
 from .scorer import make_scorer
@@ -82,52 +56,6 @@
 # Deprecated in 0.16
 from .ranking import auc_score
 
-<<<<<<< HEAD
-__all__ = ['accuracy_score',
-           'adjusted_mutual_info_score',
-           'adjusted_rand_score',
-           'auc',
-           'roc_auc_score',
-           'average_precision_score',
-           'classification_report',
-           'cluster',
-           'completeness_score',
-           'confusion_matrix',
-           'euclidean_distances',
-           'pairwise_distances_argmin_min',
-           'explained_variance_score',
-           'f1_score',
-           'fbeta_score',
-           'hamming_loss',
-           'hinge_loss',
-           'homogeneity_completeness_v_measure',
-           'homogeneity_score',
-           'jaccard_similarity_score',
-           'log_loss',
-           'matthews_corrcoef',
-           'mean_squared_error',
-           'mean_absolute_error',
-           'median_absolute_error',
-           'mutual_info_score',
-           'normalized_mutual_info_score',
-           'pairwise_distances',
-           'pairwise_distances_argmin',
-           'pairwise_distances_argmin_min',
-           'pairwise_kernels',
-           'precision_recall_curve',
-           'precision_recall_fscore_support',
-           'precision_score',
-           'r2_score',
-           'recall_score',
-           'roc_curve',
-           'silhouette_score',
-           'silhouette_samples',
-           'v_measure_score',
-           'consensus_score',
-           'zero_one_loss',
-           'make_scorer',
-           'SCORERS']
-=======
 __all__ = [
     'accuracy_score',
     'adjusted_mutual_info_score',
@@ -153,7 +81,8 @@
     'make_scorer',
     'matthews_corrcoef',
     'mean_absolute_error',
-    'mean_squared_error',
+    'mean_squared_error',    
+    'median_absolute_error',
     'mutual_info_score',
     'normalized_mutual_info_score',
     'pairwise_distances',
@@ -173,5 +102,4 @@
     'silhouette_score',
     'v_measure_score',
     'zero_one_loss',
-]
->>>>>>> 8f68e541
+]