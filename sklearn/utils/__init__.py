--- conflicted
+++ resolved
@@ -5,188 +5,8 @@
 import numpy as np
 import warnings
 
-<<<<<<< HEAD
-
-def assert_all_finite(X):
-    """Throw a ValueError if X contains NaN or infinity.
-
-    Input MUST be an np.ndarray instance or a scipy.sparse matrix."""
-
-    # First try an O(n) time, O(1) space solution for the common case that
-    # there everything is finite; fall back to O(n) space np.isfinite to
-    # prevent false positives from overflow in sum method.
-    if X.dtype.char in np.typecodes['AllFloat'] and not np.isfinite(X.sum()) \
-      and not np.isfinite(X).all():
-            raise ValueError("array contains NaN or infinity")
-
-
-def safe_asarray(X, dtype=None, order=None):
-    """Convert X to an array or sparse matrix.
-
-    Prevents copying X when possible; sparse matrices are passed through."""
-    if not sp.issparse(X):
-        X = np.asarray(X, dtype, order)
-    assert_all_finite(X)
-    return X
-
-
-def as_float_array(X, copy=True):
-    """Converts an array-like to an array of floats
-
-    The new dtype will be np.float32 or np.float64, depending on the original
-    type. The function can create a copy or modify the argument depending
-    on the argument copy.
-
-    Parameters
-    ----------
-    X : array
-
-    copy : bool, optional
-        If True, a copy of X will be created. If False, a copy may still be
-        returned if X's dtype is not a floating point type.
-
-    Returns
-    -------
-    X : array
-        An array of type np.float
-    """
-    if isinstance(X, np.matrix):
-        X = X.A
-    elif not isinstance(X, np.ndarray) and not sp.issparse(X):
-        return safe_asarray(X, dtype=np.float64)
-    if X.dtype in [np.float32, np.float64]:
-        return X.copy() if copy else X
-    if X.dtype == np.int32:
-        X = X.astype(np.float32)
-    else:
-        X = X.astype(np.float64)
-    return X
-
-
-def array2d(X, dtype=None, order=None):
-    """Returns at least 2-d array with data from X"""
-    return np.asarray(np.atleast_2d(X), dtype=dtype, order=order)
-
-
-def atleast2d_or_csr(X):
-    """Like numpy.atleast_2d, but converts sparse matrices to CSR format
-
-    Also, converts np.matrix to np.ndarray.
-    """
-    X = X.tocsr() if sp.issparse(X) else array2d(X)
-    assert_all_finite(X)
-    return X
-
-
-def check_random_state(seed):
-    """Turn seed into a np.random.RandomState instance
-
-    If seed is None, return the RandomState singleton used by np.random.
-    If seed is an int, return a new RandomState instance seeded with seed.
-    If seed is already a RandomState instance, return it.
-    Otherwise raise ValueError.
-    """
-    if seed is None or seed is np.random:
-        return np.random.mtrand._rand
-    if isinstance(seed, int):
-        return np.random.RandomState(seed)
-    if isinstance(seed, np.random.RandomState):
-        return seed
-    raise ValueError('%r cannot be used to seed a numpy.random.RandomState'
-                     ' instance' % seed)
-
-
-def _num_samples(x):
-    """Return number of samples in array-like x."""
-    if not hasattr(x, '__len__') and not hasattr(x, 'shape'):
-        raise TypeError("Expected sequence or array-like, got %r" % x)
-    return x.shape[0] if hasattr(x, 'shape') else len(x)
-
-
-def check_arrays(*arrays, **options):
-    """Checked that all arrays have consistent first dimensions
-
-    Parameters
-    ----------
-    *arrays : sequence of arrays or scipy.sparse matrices with same shape[0]
-        Python lists or tuples occurring in arrays are converted to 1D numpy
-        arrays.
-
-    sparse_format : 'csr' or 'csc', None by default
-        If not None, any scipy.sparse matrix is converted to
-        Compressed Sparse Rows or Compressed Sparse Columns representations.
-
-    copy : boolean, False by default
-        If copy is True, ensure that returned arrays are copies of the original
-        (if not already converted to another format earlier in the process).
-
-    check_ccontiguous : boolean, False by default
-        Check that the arrays are C contiguous
-
-    dtype : a numpy dtype instance, None by default
-        Enforce a specific dtype.
-    """
-    sparse_format = options.pop('sparse_format', None)
-    if sparse_format not in (None, 'csr', 'csc'):
-        raise ValueError('Unexpected sparse format: %r' % sparse_format)
-    copy = options.pop('copy', False)
-    check_ccontiguous = options.pop('check_ccontiguous', False)
-    dtype = options.pop('dtype', None)
-    if options:
-        raise ValueError("Unexpected kw arguments: %r" % options.keys())
-
-    if len(arrays) == 0:
-        return None
-
-    n_samples = _num_samples(arrays[0])
-
-    checked_arrays = []
-    for array in arrays:
-        array_orig = array
-        if array is None:
-            # special case: ignore optional y=None kwarg pattern
-            checked_arrays.append(array)
-            continue
-
-        size = _num_samples(array)
-
-        if size != n_samples:
-            raise ValueError("Found array with dim %d. Expected %d" % (
-                size, n_samples))
-
-        if sp.issparse(array):
-            if sparse_format == 'csr':
-                array = array.tocsr()
-            elif sparse_format == 'csc':
-                array = array.tocsc()
-            if check_ccontiguous:
-                array.data = np.ascontiguousarray(array.data, dtype=dtype)
-            else:
-                array.data = np.asarray(array.data, dtype=dtype)
-        else:
-            if check_ccontiguous:
-                array = np.ascontiguousarray(array, dtype=dtype)
-            else:
-                array = np.asarray(array, dtype=dtype)
-
-        if copy and array is array_orig:
-            array = array.copy()
-        checked_arrays.append(array)
-
-    return checked_arrays
-
-
-def warn_if_not_float(X, estimator='This algorithm'):
-    """Warning utility function to check that data type is floating point"""
-    if not isinstance(estimator, basestring):
-        estimator = estimator.__class__.__name__
-    if X.dtype.kind != 'f':
-        warnings.warn("%s assumes floating point values as input, "
-                      "got %s" % (estimator, X.dtype))
-
-=======
 from validation import *
->>>>>>> 4b8b9fd4
+
 
 class deprecated(object):
     """Decorator to mark a function or class as deprecated.
